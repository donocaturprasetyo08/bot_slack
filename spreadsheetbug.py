import os
import logging
import json
import base64
import binascii
from google.oauth2.service_account import Credentials
from googleapiclient.discovery import build
from googleapiclient.errors import HttpError
import certifi
import ssl
from typing import Dict, List, Optional

os.environ['SSL_CERT_FILE'] = certifi.where()

logging.basicConfig(
	level=logging.INFO,
	format='%(asctime)s - %(name)s - %(levelname)s - %(message)s'
)
logger = logging.getLogger(__name__)

def get_column_letter(n):
	result = ''
	while n > 0:
		n, remainder = divmod(n - 1, 26)
		result = chr(65 + remainder) + result
	return result

class SpreadsheetBugManager:
	def __init__(self):
		raw_credentials_json_b64 = os.getenv('GOOGLE_APPLICATION_CREDENTIALS_JSON_B64')
		raw_credentials_json = os.getenv('GOOGLE_APPLICATION_CREDENTIALS_JSON')
		self.credentials_file = os.getenv('GOOGLE_SHEETS_CREDENTIALS_FILES')
		self.credentials_info = None
		self.spreadsheet_id = os.getenv('SPREADSHEET_ID_BUG')
		if raw_credentials_json_b64:
			try:
				decoded_json = base64.b64decode(raw_credentials_json_b64).decode('utf-8')
				self.credentials_info = json.loads(decoded_json)
			except (binascii.Error, UnicodeDecodeError, json.JSONDecodeError) as exc:
				raise ValueError("GOOGLE_APPLICATION_CREDENTIALS_JSON_B64 environment variable must be valid Base64-encoded JSON") from exc
		elif raw_credentials_json:
			try:
				self.credentials_info = json.loads(raw_credentials_json)
			except json.JSONDecodeError as exc:
				raise ValueError("GOOGLE_APPLICATION_CREDENTIALS_JSON environment variable contains invalid JSON") from exc
		if not self.credentials_info and not self.credentials_file:
			raise ValueError("Either GOOGLE_APPLICATION_CREDENTIALS_JSON or GOOGLE_SHEETS_CREDENTIALS_FILES environment variable is required")
		if not self.spreadsheet_id:
			raise ValueError("SPREADSHEET_ID_BUG environment variable is required")

	def _initialize_service(self):
		try:
			scopes = ['https://www.googleapis.com/auth/spreadsheets']
<<<<<<< HEAD
			if self.credentials_info:
				credentials = Credentials.from_service_account_info(
					self.credentials_info,
					scopes=scopes
				)
			else:
				credentials = Credentials.from_service_account_file(
					self.credentials_file,
					scopes=scopes
				)
			service = build('sheets', 'v4', credentials=credentials)
=======
			credentials = Credentials.from_service_account_file(
				self.credentials_file,
				scopes=scopes
			)
			service = build('sheets', 'v4', credentials=credentials, cache_discovery=False)
>>>>>>> 270f0d89
			return service
		except Exception as e:
			logger.error(f"Error initializing Google Sheets service: {str(e)}")
			raise

	def _ensure_headers(self, sheet_name):
		try:
			service = self._initialize_service()
			headers = [
				'From',
				'Type',
				'Code',
				'Product',
				'Role',
				'Modul/Fitur',
				'Reporter',
				'Reporting Date Time',
				'Deskripsi',
				'Step Reproduce',
				'Severity',
				'Urgency',
				'Assignee',
				'Status',
				'Scheduled Release On',
				'Link Message',
				'Note'
			]
			num_cols = len(headers)
			last_col = get_column_letter(num_cols)
			header_range = f'A1:{last_col}1'
			result = service.spreadsheets().values().get(
				spreadsheetId=self.spreadsheet_id,
				range=f'{sheet_name}!{header_range}'
			).execute()
			values = result.get('values', [])
			if not values or len(values[0]) < len(headers):
				service.spreadsheets().values().update(
					spreadsheetId=self.spreadsheet_id,
					range=f'{sheet_name}!{header_range}',
					valueInputOption='RAW',
					body={'values': [headers]}
				).execute()
				logger.info(f"Headers added/updated in spreadsheet {sheet_name}")
		except HttpError as e:
			logger.error(f"Error ensuring headers: {str(e)}")
			raise

	def prepend_row_bug(self, data: Dict, sheet_name: str) -> bool:
		"""Prepend a new bug row below header, skip if duplicate by permalink."""
		link = data.get('link', '')
		clean_link = link.split('&cid=')[0] if link else link
		existing_links = [l.split('&cid=')[0] if l else l for l in self.get_all_links(sheet_name)]
		if clean_link in existing_links:
			logger.info(f"Duplicate bug detected, not prepending row for link: {link}")
			return False
		try:
			self._ensure_headers(sheet_name)
			service = self._initialize_service()
			requests = [{
				"insertDimension": {
					"range": {
						"sheetId": self._get_sheet_id(sheet_name),
						"dimension": "ROWS",
						"startIndex": 1,
						"endIndex": 2
					},
					"inheritFromBefore": False
				}
			}]
			service.spreadsheets().batchUpdate(
				spreadsheetId=self.spreadsheet_id,
				body={"requests": requests}
			).execute()
			headers = [
				'From',
				'Type',
				'Code',
				'Product',
				'Role',
				'Modul/Fitur',
				'Reporter',
				'Reporting Date Time',
				'Deskripsi',
				'Step Reproduce',
				'Severity',
				'Urgency',
				'Assignee',
				'Status',
				'Scheduled Release On',
				'Link Message',
				'Note'
			]
			num_cols = len(headers)
			last_col = get_column_letter(num_cols)
			row2_range = f'A2:{last_col}2'
			row_data = [
				data.get('from', ''),
				data.get('type', ''),
				data.get('code', ''),
				data.get('product', ''),
                data.get('role', ''),
				data.get('fitur', ''),
				data.get('reporter', ''),
				data.get('reporting_date_time', ''),
				data.get('deskripsi', ''),
				'',
				data.get('severity', ''),
				data.get('urgency', ''),
				'',
				'',
				'',
				data.get('link', ''),
				''
			]
			service.spreadsheets().values().update(
				spreadsheetId=self.spreadsheet_id,
				range=f'{sheet_name}!{row2_range}',
				valueInputOption="USER_ENTERED",
				body={"values": [row_data]}
			).execute()
			logger.info(f"[prepend_row_bug] Sukses menulis ke sheet '{sheet_name}' dengan data: {data}")
			return True
		except Exception as e:
			logger.error(f"Error prepending bug row: {str(e)}")
			return False

	def get_all_bugs(self, sheet_name: str) -> Optional[List[List]]:
		"""Get all bug data from the spreadsheet"""
		try:
			service = self._initialize_service()
			headers = [
				'From',
				'Type',
				'Code',
				'Product',
				'Role',
				'Modul/Fitur',
				'Reporter',
				'Reporting Date Time',
				'Deskripsi',
				'Step Reproduce',
				'Severity',
				'Urgency',
				'Assignee',
				'Status',
				'Scheduled Release On',
				'Link Message',
				'Note'
			]
			num_cols = len(headers)
			last_col = get_column_letter(num_cols)
			data_range = f'A1:{last_col}'
			result = service.spreadsheets().values().get(
				spreadsheetId=self.spreadsheet_id,
				range=f'{sheet_name}!{data_range}'
			).execute()
			return result.get('values', [])
		except HttpError as e:
			logger.error(f"Error getting bug data from spreadsheet: {str(e)}")
			return None

	def _get_sheet_id(self, sheet_name: str):
		service = self._initialize_service()
		spreadsheet = service.spreadsheets().get(spreadsheetId=self.spreadsheet_id).execute()
		for sheet in spreadsheet['sheets']:
			if sheet['properties']['title'] == sheet_name:
				return sheet['properties']['sheetId']
		logger.error(f"Sheet '{sheet_name}' not found.")
		raise ValueError(f"Sheet name '{sheet_name}' not found.")

	def get_all_links(self, sheet_name: str) -> list:
		all_data = self.get_all_bugs(sheet_name)
		if not all_data or len(all_data) < 2:
			return []
		header = all_data[0]
		try:
			link_idx = header.index('Link Message')
		except ValueError:
			return []
		links = []
		for row in all_data[1:]:
			if len(row) > link_idx:
				links.append(row[link_idx])
		return links<|MERGE_RESOLUTION|>--- conflicted
+++ resolved
@@ -51,7 +51,6 @@
 	def _initialize_service(self):
 		try:
 			scopes = ['https://www.googleapis.com/auth/spreadsheets']
-<<<<<<< HEAD
 			if self.credentials_info:
 				credentials = Credentials.from_service_account_info(
 					self.credentials_info,
@@ -62,14 +61,7 @@
 					self.credentials_file,
 					scopes=scopes
 				)
-			service = build('sheets', 'v4', credentials=credentials)
-=======
-			credentials = Credentials.from_service_account_file(
-				self.credentials_file,
-				scopes=scopes
-			)
 			service = build('sheets', 'v4', credentials=credentials, cache_discovery=False)
->>>>>>> 270f0d89
 			return service
 		except Exception as e:
 			logger.error(f"Error initializing Google Sheets service: {str(e)}")
